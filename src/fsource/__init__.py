"""
Package for fsource Fortran static analysis.

Copyright 2019 Markus Wallerberger.
Released under the GNU Lesser General Public License, Version 3 only.
See LICENSE.txt for permissions on usage, modification and distribution
"""
from __future__ import print_function

<<<<<<< HEAD
__version__ = "0.4"
__version_tuple__ = 0, 4
=======
__version__ = "0.4.1"

__version_tuple__ = tuple(map(int, __version__.split(".")))
>>>>>>> 1a0dd931
<|MERGE_RESOLUTION|>--- conflicted
+++ resolved
@@ -7,11 +7,5 @@
 """
 from __future__ import print_function
 
-<<<<<<< HEAD
-__version__ = "0.4"
-__version_tuple__ = 0, 4
-=======
 __version__ = "0.4.1"
-
-__version_tuple__ = tuple(map(int, __version__.split(".")))
->>>>>>> 1a0dd931
+__version_tuple__ = 0, 4, 1