"""
Package for fsource Fortran static analysis.

Copyright 2019 Markus Wallerberger.
Released under the GNU Lesser General Public License, Version 3 only.
See LICENSE.txt for permissions on usage, modification and distribution
"""
from __future__ import print_function

<<<<<<< HEAD
__version__ = "0.4"
__version_tuple__ = 0, 4
=======
__version__ = "0.4.1"
__version_tuple__ = 0, 4, 1
>>>>>>> 91226e33
<|MERGE_RESOLUTION|>--- conflicted
+++ resolved
@@ -7,10 +7,5 @@
 """
 from __future__ import print_function
 
-<<<<<<< HEAD
-__version__ = "0.4"
-__version_tuple__ = 0, 4
-=======
 __version__ = "0.4.1"
-__version_tuple__ = 0, 4, 1
->>>>>>> 91226e33
+__version_tuple__ = 0, 4, 1