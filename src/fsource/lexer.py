"""
Lexical analysis for free-form Fortran, up to version 2008.

Uses regular expressions to split up a Fortran source file into a sequence
of tokens, where each token is has a category attached to it signifying its
type (literal, identifier, comment, etc.).

Generate pairs of the form `(cat, token)`, where `cat` is a category code
between 0 and 12 signifying the type of token returned, and `token` is the
portion of source code matching the token.  Whitespace is generally
ignored.

Lexical analysis must deal with three ambiguities in the Fortran grammar:

 1. The string '::' can mean an empty slice or a separator token.  The
    lexer always returns single ':', which means one gets '::' as a
    sequence of two ':' and cannot detect whitespace within a seperator.

 2. '(//)' can mean an empty inplace array or an overloaded '//' operator,
    and '(/)' is ambiguous for a similar reason.  The lexer acts greedy in
    this case, returning tokens '(/' and '/)' if found.  The application must
    then disambiguate.

 3. The 'FORMAT' statement is a bit of an oddball, as it allows tokens that
    are illegal everywhere else, e.g., 3I6 or ES13.2.  The lexer works
    around this by returning the format line as single token of category
    `CAT_FORMAT`.

Copyright 2019 Markus Wallerberger
Released under the GNU Lesser General Public License, Version 3 only.
See LICENSE.txt for permissions on usage, modification and distribution
"""
from __future__ import print_function
import sys
import re

from . import common
from . import splicer

# Python 2/3 compatibility
if sys.version_info >= (3,):
    _str_maketrans = str
else:
    import string
    _str_maketrans = string

_maketrans = _str_maketrans.maketrans

class LexerError(common.ParsingError):
    @property
    def error_type(self): return "lexer error"


def tokenize_regex(regex, text, lineno=None):
    """Tokenizes text using the groups in the regex specified

    Expects a `regex`, where different capturing groups correspond to different
    categories of tokens.  Iterates through all matches of the regex on `text`,
    returning the highest matching category with the associated token (group
    text).
    """
    try:
        for match in regex.finditer(text):
            cat = match.lastindex
            yield lineno, match.start(cat), cat, match.group(cat)
    except IndexError:
        raise LexerError(None, lineno, match.start(), match.end(), text,
                         "invalid token")


def get_lexer_regex():
    """Return regular expression for parsing free-form Fortran 2008"""
    endline = r"""(?:\n|\r\n?)"""
    comment = r"""(?:![^\r\n]*)"""
    skip_ws = r"""[\t ]*"""
    postq = r"""(?!['"\w])"""
    dq_string = r""""(?:""|[^"\r\n])*"{postq}""".format(postq=postq)
    sq_string = r"""'(?:''|[^'\r\n])*'{postq}""".format(postq=postq)
    postnum = r"""(?= [^.'"&0-9A-Za-z]
                    | \.\s*[a-zA-Z]+\s*\.
                    )"""
    integer = r"""\d+{postnum}""".format(postnum=postnum)
    decimal = r"""(?:\d+\.\d*|\.\d+)"""
    exponent = r"""(?:[dDeE][-+]?\d+)"""
    real = r"""(?:{decimal}{exponent}?|\d+{exponent}){postnum}""" \
           .format(decimal=decimal, exponent=exponent, postnum=postnum)
    binary = r"""[Bb](?:'[01]+'|"[01]+"){postq}""".format(postq=postq)
    octal = r"""[Oo](?:'[0-7]+'|"[0-7]+"){postq}""".format(postq=postq)
    hexadec = r"""[Zz](?:'[0-9A-Fa-f]+'|"[0-9A-Fa-f]+"){postq}""" \
              .format(postq=postq)
    operator = r"""\(/?|\)|[-+,:_%\[\]]|=[=>]?|\*\*?|\/[\/=)]?|[<>]=?"""
    builtin_dot = r"""(?:eq|ne|l[te]|g[te]|n?eqv|not|and|or)"""
    dotop = r"""[A-Za-z]+"""
    word = r"""[A-Za-z][A-Za-z0-9_]*(?![A-Za-z0-9_&'"])"""
    formattok = r"""\d*(?: [IBOZ] \d+ (?: \.\d+)?
                         | [FD]   \d+     \.\d+
                         | E[NS]? \d+     \.\d+  (   E\d+)?
                         | G      \d+ (?: \.\d+  (?: E\d+)?)?
                         | L      \d+
                         | A      \d*
                         | [XP]
                         )(?=\s*[:/,)])"""

    fortran_token = r"""(?ix)
          {skipws}(?:
            ({word})                            #  1 word
          | ({operator})                        #  2 symbolic operator
          | (; | {comment}?{endline})           #  3 end of statement
          | ({int})                             #  4 ints
          | ({real})                            #  5 real
          | \.\s* (?:
              ( true | false )                  #  6 boolean
            | ( {builtin_dot} )                 #  7 built-in dot operator
            | ( {dotop} )                       #  8 custom dot operator
            ) \s*\.
<<<<<<< HEAD
          | ({sqstring} | {dqstring})           #  9 strings
          | ({binary} | {octal} | {hex})        # 10 radix literals
=======
          | ({sqstring} | {dqstring})           # 10 strings
          | ({binary} | {octal} | {hex})        # 11 radix literals
          | ({format})                          # 12 format specifier
>>>>>>> b8364e10
          | [^ \t]+                             #    invalid token
          )
        """.format(
                skipws=skip_ws, endline=endline, comment=comment,
                sqstring=sq_string, dqstring=dq_string,
                real=real, int=integer, binary=binary, octal=octal,
                hex=hexadec, operator=operator, builtin_dot=builtin_dot,
                dotop=dotop, word=word, format=formattok
                )
    return re.compile(fortran_token)


CAT_DOLLAR = 0
CAT_WORD = 1
<<<<<<< HEAD
CAT_SYMBOLIC_OP = 2
CAT_EOS = 3
CAT_INT = 4
CAT_FLOAT = 5
CAT_BOOLEAN = 6
CAT_BUILTIN_DOT = 7
CAT_CUSTOM_DOT = 8
CAT_STRING = 9
CAT_RADIX = 10
CAT_PREPROC = 11
CAT_FORMAT = 12

CAT_NAMES = ('eof', 'word', 'symop', 'eos', 'int', 'float',
             'bool', 'dotop', 'custom_dotop', 'string', 'radix',
             'preproc', 'format')
=======
CAT_BRACKETED_SLASH = 2
CAT_SYMBOLIC_OP = 3
CAT_EOS = 4
CAT_INT = 5
CAT_FLOAT = 6
CAT_BOOLEAN = 7
CAT_BUILTIN_DOT = 8
CAT_CUSTOM_DOT = 9
CAT_STRING = 10
CAT_RADIX = 11
CAT_FORMAT = 12
CAT_PREPROC = 13

CAT_NAMES = ('eof', 'word', 'bracketed_slash', 'symop', 'eos', 'int',
             'float', 'bool', 'dotop', 'custom_dotop', 'string',
             'radix', 'format', 'preproc')
>>>>>>> b8364e10

LINECAT_TO_CAT = {
    splicer.LINECAT_PREPROC: CAT_PREPROC,
    splicer.LINECAT_INCLUDE: CAT_PREPROC,
    }


def _string_lexer_regex(quote):
    pattern = r"""(?x) ({quote}{quote}) | ([^{quote}]+)""".format(quote=quote)
    return re.compile(pattern)


def _string_lexer_actions():
    return (None,
            lambda tok: tok[0],
            lambda tok: tok,
            )


STRING_LEXER_REGEX = {
    "'": _string_lexer_regex("'"),
    '"': _string_lexer_regex('"'),
    }
STRING_LEXER_ACTIONS = _string_lexer_actions()


def parse_string(tok):
    """Translates a Fortran string literal to a Python string"""
    actions = STRING_LEXER_ACTIONS
    return "".join(actions[cat](token) for (cat, token)
                   in tokenize_regex(STRING_LEXER_REGEX[tok[0]], tok[1:-1]))


CHANGE_D_TO_E = _maketrans('dD', 'eE')


def parse_float(tok):
    """Translates a Fortran real literal to a Python float"""
    return float(tok.translate(CHANGE_D_TO_E))


def parse_bool(tok):
    """Translates a Fortran boolean literal to a Python boolean"""
    return {'true': True, 'false': False}[tok.lower()]


def parse_radix(tok):
    """Parses a F03-style x'***' literal"""
    base = {'b': 2, 'o': 8, 'z': 16}[tok[0].lower()]
    return int(tok[2:-1], base)


def lex_buffer(mybuffer, form=None):
    """Perform lexical analysis for an opened free-form Fortran file."""
    # check for buffer
    if isinstance(mybuffer, str):
        raise ValueError("Expect open file or other sequence of lines")
    if form is None:
        form, _ = common.guess_form(mybuffer.name)

    lexer_regex = get_lexer_regex()
    linecat_to_cat = LINECAT_TO_CAT
    lines_iter = splicer.get_splicer(form)

    fname = mybuffer.name
    lineno = 0
    for lineno, linecat, line in lines_iter(mybuffer):
        try:
            yield lineno, 0, linecat_to_cat[linecat], line
        except KeyError:
            try:
                for token_tuple in tokenize_regex(lexer_regex, line, lineno):
                    yield token_tuple
            except LexerError as e:
                e.fname = fname
                raise e

    # Make sure last line is terminated, then yield terminal token
    yield lineno+1, 0, CAT_EOS, '\n'
    yield lineno+1, 0, CAT_DOLLAR, '<$>'


def lex_snippet(fstring):
    """Perform lexical analysis of parts of a line"""
    return tuple(tokenize_regex(get_lexer_regex(), fstring)) \
           + ((CAT_DOLLAR, ''),)


def pprint(lexer, out, filename=None):
    """Make nicely formatted JSON output from lexer output"""
    from json.encoder import encode_basestring
    out.write('[\n')
    out.write('["lex_version", "1.0"],\n')
    out.write('["filename", %s],\n' % encode_basestring(filename))
    for cat, token in lexer:
        out.write('["%s",%s]' % (CAT_NAMES[cat], encode_basestring(token)))
        if cat == CAT_EOS or cat == CAT_PREPROC:
            out.write(',\n')
        elif cat == CAT_DOLLAR:
            out.write('\n]\n')
        else:
            out.write(', ')<|MERGE_RESOLUTION|>--- conflicted
+++ resolved
@@ -113,14 +113,9 @@
             | ( {builtin_dot} )                 #  7 built-in dot operator
             | ( {dotop} )                       #  8 custom dot operator
             ) \s*\.
-<<<<<<< HEAD
           | ({sqstring} | {dqstring})           #  9 strings
           | ({binary} | {octal} | {hex})        # 10 radix literals
-=======
-          | ({sqstring} | {dqstring})           # 10 strings
-          | ({binary} | {octal} | {hex})        # 11 radix literals
-          | ({format})                          # 12 format specifier
->>>>>>> b8364e10
+          | ({format})                          # 11 format specifier
           | [^ \t]+                             #    invalid token
           )
         """.format(
@@ -135,7 +130,6 @@
 
 CAT_DOLLAR = 0
 CAT_WORD = 1
-<<<<<<< HEAD
 CAT_SYMBOLIC_OP = 2
 CAT_EOS = 3
 CAT_INT = 4
@@ -145,30 +139,12 @@
 CAT_CUSTOM_DOT = 8
 CAT_STRING = 9
 CAT_RADIX = 10
-CAT_PREPROC = 11
-CAT_FORMAT = 12
+CAT_FORMAT = 11
+CAT_PREPROC = 12
 
 CAT_NAMES = ('eof', 'word', 'symop', 'eos', 'int', 'float',
              'bool', 'dotop', 'custom_dotop', 'string', 'radix',
-             'preproc', 'format')
-=======
-CAT_BRACKETED_SLASH = 2
-CAT_SYMBOLIC_OP = 3
-CAT_EOS = 4
-CAT_INT = 5
-CAT_FLOAT = 6
-CAT_BOOLEAN = 7
-CAT_BUILTIN_DOT = 8
-CAT_CUSTOM_DOT = 9
-CAT_STRING = 10
-CAT_RADIX = 11
-CAT_FORMAT = 12
-CAT_PREPROC = 13
-
-CAT_NAMES = ('eof', 'word', 'bracketed_slash', 'symop', 'eos', 'int',
-             'float', 'bool', 'dotop', 'custom_dotop', 'string',
-             'radix', 'format', 'preproc')
->>>>>>> b8364e10
+             'format', 'preproc')
 
 LINECAT_TO_CAT = {
     splicer.LINECAT_PREPROC: CAT_PREPROC,
